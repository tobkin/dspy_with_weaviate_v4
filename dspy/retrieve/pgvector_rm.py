--- conflicted
+++ resolved
@@ -66,19 +66,12 @@
             self,
             db_url: str,
             pg_table_name: str,
-<<<<<<< HEAD
-            openai_client: openai.OpenAI,
-            k: Optional[int] = 20,
-            embedding_field: str = "embedding",
-            fields: List[str] = ['text'],
-            embedding_model: str = "text-embedding-ada-002",
-=======
             openai_client: Optional[openai.OpenAI] = None,
             embedding_func: Optional[Callable] = None,
             k: Optional[int] = 20,
             embedding_field: str = "embedding",
             fields: list[str] = ['text'],
->>>>>>> 0e7eb34e
+            embedding_model: str = "text-embedding-ada-002",
     ):
         """
         k = 20 is the number of paragraphs to retrieve
@@ -106,15 +99,7 @@
             dspy.Prediction: an object containing the retrieved passages.
         """
         # Embed query
-<<<<<<< HEAD
-        query_embedding = self.openai_client.embeddings.create(
-            model=self.embedding_model,
-            input=query,
-            encoding_format="float",
-        ).data[0].embedding
-=======
         query_embedding = self._get_embeddings(query)
->>>>>>> 0e7eb34e
 
         related_paragraphs = []
 
@@ -144,7 +129,7 @@
     def _get_embeddings(self, query: str) -> list[float]:
         if self.openai_client is not None:
             return self.openai_client.embeddings.create(
-                model="text-embedding-ada-002",
+                model=self.embedding_model,
                 input=query,
                 encoding_format="float",
             ).data[0].embedding
